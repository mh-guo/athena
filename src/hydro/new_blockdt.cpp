--- conflicted
+++ resolved
@@ -43,14 +43,6 @@
   int ie = pmb->ie; int je = pmb->je; int ke = pmb->ke;
   AthenaArray<Real> &w = pmb->phydro->w;
   AthenaArray<Real> &dt1 = dt1_, &dt2 = dt2_, &dt3 = dt3_;
-
-<<<<<<< HEAD
-=======
-  AthenaArray<Real> dt1, dt2, dt3;
-  dt1.InitWithShallowCopy(dt1_);
-  dt2.InitWithShallowCopy(dt2_);
-  dt3.InitWithShallowCopy(dt3_);
->>>>>>> cabc8272
   Real wi[NWAVE];
 
   Real real_max = std::numeric_limits<Real>::max();
@@ -72,13 +64,9 @@
           if (NON_BAROTROPIC_EOS) wi[IPR] = w(IPR,k,j,i);
 
           if (MAGNETIC_FIELDS_ENABLED) {
-<<<<<<< HEAD
             AthenaArray<Real> &bcc = pmb->pfield->bcc, &b_x1f = pmb->pfield->b.x1f,
                             &b_x2f = pmb->pfield->b.x2f, &b_x3f = pmb->pfield->b.x3f;
-            Real bx = bcc(IB1,k,j,i) + std::fabs(b_x1f(k,j,i)-bcc(IB1,k,j,i));
-=======
             Real bx = bcc(IB1,k,j,i) + std::fabs(b_x1f(k,j,i) - bcc(IB1,k,j,i));
->>>>>>> cabc8272
             wi[IBY] = bcc(IB2,k,j,i);
             wi[IBZ] = bcc(IB3,k,j,i);
             Real cf = pmb->peos->FastMagnetosonicSpeed(wi,bx);
