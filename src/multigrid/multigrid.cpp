//========================================================================================
// Athena++ astrophysical MHD code
// Copyright(C) 2014 James M. Stone <jmstone@princeton.edu> and other code contributors
// Licensed under the 3-clause BSD License, see LICENSE file for details
//========================================================================================
//! \file multigrid.cpp
//  \brief implementation of the functions commonly used in Multigrid

// C headers

// C++ headers
#include <algorithm>
#include <cmath>
#include <cstring>    // memset, memcpy
#include <iostream>
#include <sstream>    // stringstream
#include <stdexcept>  // runtime_error
#include <string>     // c_str()

// Athena++ headers
#include "../athena.hpp"
#include "../athena_arrays.hpp"
#include "../coordinates/coordinates.hpp"
#include "../mesh/mesh.hpp"
#include "../parameter_input.hpp"
#include "multigrid.hpp"

//----------------------------------------------------------------------------------------
//! \fn Multigrid::Multigrid(MultigridDriver *pmd, MeshBlock *pmb, int invar, int nghost)
//  \brief Multigrid constructor

Multigrid::Multigrid(MultigridDriver *pmd, MeshBlock *pmb, int invar, int nghost) {
  pmy_driver_=pmd;
  pmy_block_=pmb;
  ngh_=nghost;
  nvar_=invar;
  if (pmy_block_ != nullptr) {
    loc_ = pmy_block_->loc;
    size_ = pmy_block_->block_size;
    if (size_.nx1 != size_.nx2 || size_.nx1 != size_.nx3) {
      std::stringstream msg;
      msg << "### FATAL ERROR in Multigrid::Multigrid" << std::endl
          << "The Multigrid solver requires logically cubic MeshBlock." << std::endl;
      ATHENA_ERROR(msg);
      return;
    }
    pmgbval = new MGBoundaryValues(this, pmy_block_->pbval->block_bcs);
  } else {
    loc_.lx1 = loc_.lx2 = loc_.lx3 = 0;
    loc_.level = 0;
    size_ = pmy_driver_->pmy_mesh_->mesh_size;
    size_.nx1 = pmy_driver_->nrbx1_;
    size_.nx2 = pmy_driver_->nrbx2_;
    size_.nx3 = pmy_driver_->nrbx3_;
    pmgbval = new MGBoundaryValues(this, pmy_driver_->pmy_mesh_->mesh_bcs);
  }

  rdx_=(size_.x1max-size_.x1min)/static_cast<Real>(size_.nx1);
  rdy_=(size_.x2max-size_.x2min)/static_cast<Real>(size_.nx2);
  rdz_=(size_.x3max-size_.x3min)/static_cast<Real>(size_.nx3);

  nlevel_=0;
  if (pmy_block_ == nullptr) { // root
    int nbx, nby, nbz;
    for (int l=0; l<20; l++) {
      if (size_.nx1%(1<<l)==0 && size_.nx2%(1<<l)==0 && size_.nx3%(1<<l)==0) {
        nbx=size_.nx1/(1<<l), nby=size_.nx2/(1<<l), nbz=size_.nx3/(1<<l);
        nlevel_=l+1;
      }
    }
    int nmaxr=std::max(nbx, std::max(nby, nbz));
    // int nminr=std::min(nbx, std::min(nby, nbz)); // unused variable
    if (nmaxr!=1 && Globals::my_rank==0) {
      std::cout
          << "### Warning in Multigrid::Multigrid" << std::endl
          << "The root grid can not be reduced to a single cell." << std::endl
          << "Multigrid should still work, but this is not the"
          << " most efficient configuration"
          << " as the coarsest level is not solved exactly but iteratively." << std::endl;
    }
    if (nbx*nby*nbz>100 && Globals::my_rank==0) {
      std::cout << "### Warning in Multigrid::Multigrid" << std::endl
                << "The degrees of freedom on the coarsest level is very large: "
                << nbx << " x " << nby << " x " << nbz << " = " << nbx*nby*nbz<< std::endl
                << "Multigrid should still work, but this is not efficient configuration "
                << "as the coarsest level solver costs considerably." << std::endl
                << "We recommend to reconsider grid configuration." << std::endl;
    }
  } else {
    for (int l=0; l<20; l++) {
      if ((1<<l) == size_.nx1) {
        nlevel_=l+1;
        break;
      }
    }
    if (nlevel_==0) {
      std::stringstream msg;
      msg << "### FATAL ERROR in Multigrid::Multigrid" << std::endl
          << "The MeshBlock size must be power of two." << std::endl;
      ATHENA_ERROR(msg);
      return;
    }
    // *** temporary ***
    if (std::abs(rdx_-rdy_)>1.0e-5 || std::abs(rdx_-rdz_)>1.0e-5) {
      std::stringstream msg;
      msg << "### FATAL ERROR in Multigrid::Multigrid" << std::endl
          << "The cell size must be cubic." << std::endl;
      ATHENA_ERROR(msg);
      return;
    }
  }

  current_level_ = nlevel_-1;

  // allocate arrays
  u_ = new AthenaArray<Real>[nlevel_];
  src_ = new AthenaArray<Real>[nlevel_];
  def_ = new AthenaArray<Real>[nlevel_];
  if (pmy_driver_->ffas_) {
    if (pmy_block_ == nullptr)
      uold_ = new AthenaArray<Real>[nlevel_];
    else
      uold_ = new AthenaArray<Real>[nlevel_-1];
  }
  for (int l=0; l<nlevel_; l++) {
    int ll=nlevel_-1-l;
    int ncx=(size_.nx1>>ll)+2*ngh_, ncy=(size_.nx2>>ll)+2*ngh_,
        ncz=(size_.nx3>>ll)+2*ngh_;
    u_[l].NewAthenaArray(nvar_,ncz,ncy,ncx);
    src_[l].NewAthenaArray(nvar_,ncz,ncy,ncx);
    def_[l].NewAthenaArray(nvar_,ncz,ncy,ncx);
    if (pmy_driver_->ffas_ && !((pmy_block_ != nullptr) && (l == nlevel_-1)))
      uold_[l].NewAthenaArray(nvar_,ncz,ncy,ncx);
  }
}


//----------------------------------------------------------------------------------------
//! \fn Multigrid::~Multigrid
//  \brief Multigrid destroctor

Multigrid::~Multigrid() {
  delete [] u_;
  delete [] src_;
  delete [] def_;
  if (pmy_driver_->ffas_) delete [] uold_;
  delete pmgbval;
}


//----------------------------------------------------------------------------------------
//! \fn void Multigrid::LoadFinestData(const AthenaArray<Real> &src, int ns, int ngh)
//  \brief Fill the inital guess in the active zone of the finest level
void Multigrid::LoadFinestData(const AthenaArray<Real> &src, int ns, int ngh) {
  AthenaArray<Real> &dst=u_[nlevel_-1];
  int is, ie, js, je, ks, ke;
  is=js=ks=ngh_;
  ie=is+size_.nx1-1, je=js+size_.nx2-1, ke=ks+size_.nx3-1;
  for (int n=0; n<nvar_; n++) {
    int nsrc=ns+n;
    for (int k=ngh, mk=ks; mk<=ke; k++, mk++) {
      for (int j=ngh, mj=js; mj<=je; j++, mj++) {
        for (int i=ngh, mi=is; mi<=ie; i++, mi++)
          dst(n,mk,mj,mi)=src(nsrc,k,j,i);
      }
    }
  }
  return;
}


//----------------------------------------------------------------------------------------
//! \fn void Multigrid::LoadSource(const AthenaArray<Real> &src, int ns, int ngh,
//                                 Real fac)
//  \brief Fill the source in the active zone of the finest level
void Multigrid::LoadSource(const AthenaArray<Real> &src, int ns, int ngh, Real fac) {
  AthenaArray<Real> &dst=src_[nlevel_-1];
  int is, ie, js, je, ks, ke;
  is=js=ks=ngh_;
  ie=is+size_.nx1-1, je=js+size_.nx2-1, ke=ks+size_.nx3-1;
  if (fac==1.0) {
    for (int n=0; n<nvar_; n++) {
      int nsrc=ns+n;
      for (int k=ngh, mk=ks; mk<=ke; k++, mk++) {
        for (int j=ngh, mj=js; mj<=je; j++, mj++) {
          for (int i=ngh, mi=is; mi<=ie; i++, mi++)
            dst(n,mk,mj,mi)=src(nsrc,k,j,i);
        }
      }
    }
  } else {
    for (int n=0; n<nvar_; n++) {
      int nsrc=ns+n;
      for (int k=ngh, mk=ks; mk<=ke; k++, mk++) {
        for (int j=ngh, mj=js; mj<=je; j++, mj++) {
          for (int i=ngh, mi=is; mi<=ie; i++, mi++)
            dst(n,mk,mj,mi)=src(nsrc,k,j,i)*fac;
        }
      }
    }
  }
  current_level_=nlevel_-1;
  return;
}


//----------------------------------------------------------------------------------------
//! \fn void Multigrid::RestrictFMGSource()
//  \brief restrict the source through all the multigrid levels

void Multigrid::RestrictFMGSource() {
  int is, ie, js, je, ks, ke;
  is=js=ks=ngh_;
  for (current_level_=nlevel_-1; current_level_>0; current_level_--) {
    int ll=nlevel_-current_level_;
    ie=is+(size_.nx1>>ll)-1, je=js+(size_.nx2>>ll)-1, ke=ks+(size_.nx3>>ll)-1;
    Restrict(src_[current_level_-1], src_[current_level_], is, ie, js, je, ks, ke);
  }
  return;
}


//----------------------------------------------------------------------------------------
//! \fn void Multigrid::RetrieveResult(AthenaArray<Real> &dst, int ns, int ngh)
//  \brief Set the result, including the ghost zone
void Multigrid::RetrieveResult(AthenaArray<Real> &dst, int ns, int ngh) {
  const AthenaArray<Real> &src=u_[nlevel_-1];
  int sngh=std::min(ngh_,ngh);
  int ie=size_.nx1+ngh_+sngh-1, je=size_.nx2+ngh_+sngh-1, ke=size_.nx3+ngh_+sngh-1;
  for (int n=0; n<nvar_; n++) {
    int ndst=ns+n;
    for (int k=ngh-sngh, mk=ngh_-sngh; mk<=ke; k++, mk++) {
      for (int j=ngh-sngh, mj=ngh_-sngh; mj<=je; j++, mj++) {
        for (int i=ngh-sngh, mi=ngh_-sngh; mi<=ie; i++, mi++)
          dst(ndst,k,j,i)=src(n,mk,mj,mi);
      }
    }
  }
  return;
}


//----------------------------------------------------------------------------------------
//! \fn void Multigrid::ZeroClearData()
//  \brief Clear the data array with zero
void Multigrid::ZeroClearData() {
  u_[current_level_].ZeroClear();
  return;
}


//----------------------------------------------------------------------------------------
//! \fn void Multigrid::RestrictBlock()
//  \brief Restrict the defect to the source
void Multigrid::RestrictBlock() {
  AthenaArray<Real> &dst=src_[current_level_-1];
  const AthenaArray<Real> &src=def_[current_level_];
  int ll=nlevel_-current_level_;
  int is, ie, js, je, ks, ke;

  CalculateDefectBlock();
  is=js=ks=ngh_;
  ie=is+(size_.nx1>>ll)-1, je=js+(size_.nx2>>ll)-1, ke=ks+(size_.nx3>>ll)-1;

  Restrict(src_[current_level_-1], def_[current_level_], is, ie, js, je, ks, ke);

  // Full Approximation Scheme - restrict the variable itself
  if (pmy_driver_->ffas_)
    Restrict(u_[current_level_-1], u_[current_level_], is, ie, js, je, ks, ke);

  current_level_--;

  if (!pmy_driver_->ffas_) ZeroClearData();

  return;
}


//----------------------------------------------------------------------------------------
//! \fn void Multigrid::ProlongateAndCorrectBlock()
//  \brief Prolongate the potential using tri-linear interpolation
void Multigrid::ProlongateAndCorrectBlock() {
  const AthenaArray<Real> &src=u_[current_level_];
  AthenaArray<Real> &dst=u_[current_level_+1];
  int ll=nlevel_-1-current_level_;
  int is, ie, js, je, ks, ke;
  is=js=ks=ngh_;
  ie=is+(size_.nx1>>ll)-1, je=js+(size_.nx2>>ll)-1, ke=ks+(size_.nx3>>ll)-1;

  if (pmy_driver_->ffas_)
    SubtractOldData(u_[current_level_], uold_[current_level_]);

  ProlongateAndCorrect(u_[current_level_+1], u_[current_level_], is, ie, js, je, ks, ke);

  current_level_++;
  return;
}


//----------------------------------------------------------------------------------------
//! \fn void Multigrid::FMGProlongateBlock()
//  \brief Prolongate the potential for Full Multigrid cycle
void Multigrid::FMGProlongateBlock() {
  const AthenaArray<Real> &src=u_[current_level_];
  AthenaArray<Real> &dst=u_[current_level_+1];
  int ll=nlevel_-1-current_level_;
  int is, ie, js, je, ks, ke;
  is=js=ks=ngh_;
  ie=is+(size_.nx1>>ll)-1, je=js+(size_.nx2>>ll)-1, ke=ks+(size_.nx3>>ll)-1;

  FMGProlongate(u_[current_level_+1], u_[current_level_], is, ie, js, je, ks, ke);

  current_level_++;
  return;
}


//----------------------------------------------------------------------------------------
//! \fn  void Multigrid::SmoothBlock(int color)
//  \brief Apply Smoother on the Block
void Multigrid::SmoothBlock(int color) {
  int ll = nlevel_-1-current_level_;
  int is, ie, js, je, ks, ke;
  is = js = ks = ngh_;
  ie = is+(size_.nx1>>ll)-1, je = js+(size_.nx2>>ll)-1, ke = ks+(size_.nx3>>ll)-1;

  Smooth(u_[current_level_], src_[current_level_], is, ie, js, je, ks, ke, color);

  return;
}


//----------------------------------------------------------------------------------------
//! \fn void Multigrid::CalculateDefectBlock()
//  \brief calculate the residual

void Multigrid::CalculateDefectBlock() {
  int ll = nlevel_-1-current_level_;
  int is, ie, js, je, ks, ke;
  is = js = ks = ngh_;
  ie = is+(size_.nx1>>ll)-1, je = js+(size_.nx2>>ll)-1, ke = ks+(size_.nx3>>ll)-1;

  CalculateDefect(def_[current_level_], u_[current_level_], src_[current_level_],
                  is, ie, js, je, ks, ke);

  return;
}


//----------------------------------------------------------------------------------------
//! \fn void Multigrid::CalculateFASRHSBlock()
//  \brief calculate the RHS for the Full Approximation Scheme

void Multigrid::CalculateFASRHSBlock() {
  int ll = nlevel_-1-current_level_;
  int is, ie, js, je, ks, ke;
  is = js = ks = ngh_;
  ie = is+(size_.nx1>>ll)-1, je = js+(size_.nx2>>ll)-1, ke = ks+(size_.nx3>>ll)-1;

  CalculateFASRHS(src_[current_level_], u_[current_level_], is, ie, js, je, ks, ke);

  return;
}


//----------------------------------------------------------------------------------------
//! \fn void Multigrid::SetFromRootGrid(AthenaArray<Real> &src, int ck, int cj, int ci)
//  \brief Load the data from the root grid
void Multigrid::SetFromRootGrid(AthenaArray<Real> &src, int ck, int cj, int ci) {
  current_level_=0;
  AthenaArray<Real> &dst=u_[current_level_];
  for (int n=0; n<nvar_; n++) {
    for (int k=-1; k<=1; k++) {
      for (int j=-1; j<=1; j++) {
        for (int i=-1; i<=1; i++)
          dst(n,ngh_+k,ngh_+j,ngh_+i)=src(n,ck+k+ngh_,cj+j+ngh_,ci+i+ngh_);
      }
    }
  }
  return;
}


//----------------------------------------------------------------------------------------
//! \fn Real Multigrid::CalculateDefectNorm(MGNormType nrm, int n)
//  \brief calculate the residual norm

Real Multigrid::CalculateDefectNorm(MGNormType nrm, int n) {
  AthenaArray<Real> &def=def_[current_level_];
  int ll=nlevel_-1-current_level_;
  int is, ie, js, je, ks, ke;
  is=js=ks=ngh_;
  ie=is+(size_.nx1>>ll)-1, je=js+(size_.nx2>>ll)-1, ke=ks+(size_.nx3>>ll)-1;

  Real norm=0.0;
  if (nrm == MGNormType::max) {
    for (int k=ks; k<=ke; k++) {
      for (int j=js; j<=je; j++) {
        for (int i=is; i<=ie; i++)
          norm=std::max(norm,std::fabs(def(n,k,j,i)));
      }
    }
  } else if (nrm == MGNormType::l1) {
    for (int k=ks; k<=ke; k++) {
      for (int j=js; j<=je; j++) {
        for (int i=is; i<=ie; i++)
          norm+=std::fabs(def(n,k,j,i));
      }
    }
  } else { // L2 norm
    for (int k=ks; k<=ke; k++) {
      for (int j=js; j<=je; j++) {
        for (int i=is; i<=ie; i++)
          norm+=SQR(def(n,k,j,i));
      }
    }
  }
  return norm;
}


//----------------------------------------------------------------------------------------
//! \fn Real Multigrid::CalculateTotal(MGVariable type, int n)
//  \brief calculate the sum of the array (type: 0=src, 1=u)

Real Multigrid::CalculateTotal(MGVariable type, int n) {
  AthenaArray<Real> &src =
                    (type == MGVariable::src) ? src_[current_level_] : u_[current_level_];
  int ll = nlevel_ - 1 - current_level_;
  Real s=0.0;
  int is, ie, js, je, ks, ke;
  is=js=ks=ngh_;
  ie=is+(size_.nx1>>ll)-1, je=js+(size_.nx2>>ll)-1, ke=ks+(size_.nx3>>ll)-1;
  Real dx=rdx_*static_cast<Real>(1<<ll), dy=rdy_*static_cast<Real>(1<<ll),
       dz=rdz_*static_cast<Real>  (1<<ll);
  for (int k=ks; k<=ke; k++) {
    for (int j=js; j<=je; j++) {
      for (int i=is; i<=ie; i++)
        s+=src(n,k,j,i);
    }
  }
  return s*dx*dy*dz;
}


//----------------------------------------------------------------------------------------
//! \fn Real Multigrid::SubtractAverage(MGVariable type, int n, Real ave)
//  \brief subtract the average value (type: 0=src, 1=u)

void Multigrid::SubtractAverage(MGVariable type, int n, Real ave) {
  AthenaArray<Real> &dst = (type == MGVariable::src) ? src_[nlevel_-1] : u_[nlevel_-1];
  int is, ie, js, je, ks, ke;
  is=js=ks=0;
  ie=is+size_.nx1+1, je=js+size_.nx2+1, ke=ks+size_.nx3+1;
  for (int k=ks; k<=ke; k++) {
    for (int j=js; j<=je; j++) {
      for (int i=is; i<=ie; i++)
        dst(n,k,j,i)-=ave;
    }
  }
}


//----------------------------------------------------------------------------------------
//! \fn void Multigrid::StoreOldData()
//  \brief store the old u data in the uold array

void Multigrid::StoreOldData() {
  const AthenaArray<Real> &u=u_[current_level_];
  AthenaArray<Real> &uold=uold_[current_level_];
  int size = u.GetSizeInBytes();
  memcpy(uold.data(), u.data(), size);
}


//----------------------------------------------------------------------------------------
//! \fn Real Multigrid::GetCoarsestData(MGVariable type, int n)
//  \brief get the value on the coarsest level in the MG block (type: 0=src, 1=u)

Real Multigrid::GetCoarsestData(MGVariable type, int n) {
  AthenaArray<Real> &src = (type == MGVariable::src) ? src_[0] : u_[0];
  return src(n, ngh_, ngh_, ngh_);
}


//----------------------------------------------------------------------------------------
//! \fn void Multigrid::SetData(MGVariable type, int n, int k, int j, int i, Real v)
//  \brief set a value to a cell on the current level

void Multigrid::SetData(MGVariable type, int n, int k, int j, int i, Real v) {
  AthenaArray<Real> &dst = 
                    (type == MGVariable::src) ? src_[current_level_] : u_[current_level_];
  dst(n, ngh_+k, ngh_+j, ngh_+i) = v;
}


//----------------------------------------------------------------------------------------
//! \fn void Multigrid::Restrict(AthenaArray<Real> &dst, const AthenaArray<Real> &src,
//                               int il, int iu, int jl, int ju, int kl, int ku)
//  \brief Actual implementation of prolongation and correction
void Multigrid::Restrict(AthenaArray<Real> &dst, const AthenaArray<Real> &src,
                         int il, int iu, int jl, int ju, int kl, int ku) {
  for (int n=0; n<nvar_; n++) {
    for (int k=kl, fk=kl; k<=ku; k++, fk+=2) {
      for (int j=jl, fj=jl; j<=ju; j++, fj+=2) {
        for (int i=il, fi=il; i<=iu; i++, fi+=2)
          dst(n, k, j, i)=0.125*(src(n, fk,   fj,   fi)+src(n, fk,   fj,   fi+1)
                                +src(n, fk,   fj+1, fi)+src(n, fk,   fj+1, fi+1)
                                +src(n, fk+1, fj,   fi)+src(n, fk+1, fj,   fi+1)
                                +src(n, fk+1, fj+1, fi)+src(n, fk+1, fj+1, fi+1));
      }
    }
  }

  return;
}


//----------------------------------------------------------------------------------------
//! \fn void Multigrid::ProlongateAndCorrect(AthenaArray<Real> &dst,
//      const AthenaArray<Real> &src, int il, int iu, int jl, int ju, int kl, int ku)
//  \brief Actual implementation of prolongation and correction
void Multigrid::ProlongateAndCorrect(AthenaArray<Real> &dst, const AthenaArray<Real> &src,
                                     int il, int iu, int jl, int ju, int kl, int ku) {
 for (int n=0; n<nvar_; n++) {
    for (int k=kl, fk=kl; k<=ku; k++, fk+=2) {
      for (int j=jl, fj=jl; j<=ju; j++, fj+=2) {
        for (int i=il, fi=il; i<=iu; i++, fi+=2) {
          dst(n,fk  ,fj  ,fi  ) +=
              0.015625*(27.0*src(n,k,j,i) + src(n,k-1,j-1,i-1)
                        +9.0*(src(n,k,j,i-1)+src(n,k,j-1,i)+src(n,k-1,j,i))
                        +3.0*(src(n,k-1,j-1,i)+src(n,k-1,j,i-1)+src(n,k,j-1,i-1)));
          dst(n,fk  ,fj  ,fi+1) +=
              0.015625*(27.0*src(n,k,j,i) + src(n,k-1,j-1,i+1)
                        +9.0*(src(n,k,j,i+1)+src(n,k,j-1,i)+src(n,k-1,j,i))
                        +3.0*(src(n,k-1,j-1,i)+src(n,k-1,j,i+1)+src(n,k,j-1,i+1)));
          dst(n,fk  ,fj+1,fi  ) +=
              0.015625*(27.0*src(n,k,j,i) + src(n,k-1,j+1,i-1)
                        +9.0*(src(n,k,j,i-1)+src(n,k,j+1,i)+src(n,k-1,j,i))
                        +3.0*(src(n,k-1,j+1,i)+src(n,k-1,j,i-1)+src(n,k,j+1,i-1)));
          dst(n,fk+1,fj  ,fi  ) +=
              0.015625*(27.0*src(n,k,j,i) + src(n,k+1,j-1,i-1)
                        +9.0*(src(n,k,j,i-1)+src(n,k,j-1,i)+src(n,k+1,j,i))
                        +3.0*(src(n,k+1,j-1,i)+src(n,k+1,j,i-1)+src(n,k,j-1,i-1)));
          dst(n,fk+1,fj+1,fi  ) +=
              0.015625*(27.0*src(n,k,j,i) + src(n,k+1,j+1,i-1)
                        +9.0*(src(n,k,j,i-1)+src(n,k,j+1,i)+src(n,k+1,j,i))
                        +3.0*(src(n,k+1,j+1,i)+src(n,k+1,j,i-1)+src(n,k,j+1,i-1)));
          dst(n,fk+1,fj  ,fi+1) +=
              0.015625*(27.0*src(n,k,j,i) + src(n,k+1,j-1,i+1)
                        +9.0*(src(n,k,j,i+1)+src(n,k,j-1,i)+src(n,k+1,j,i))
                        +3.0*(src(n,k+1,j-1,i)+src(n,k+1,j,i+1)+src(n,k,j-1,i+1)));
          dst(n,fk  ,fj+1,fi+1) +=
              0.015625*(27.0*src(n,k,j,i) + src(n,k-1,j+1,i+1)
                        +9.0*(src(n,k,j,i+1)+src(n,k,j+1,i)+src(n,k-1,j,i))
                        +3.0*(src(n,k-1,j+1,i)+src(n,k-1,j,i+1)+src(n,k,j+1,i+1)));
          dst(n,fk+1,fj+1,fi+1) +=
              0.015625*(27.0*src(n,k,j,i) + src(n,k+1,j+1,i+1)
                        +9.0*(src(n,k,j,i+1)+src(n,k,j+1,i)+src(n,k+1,j,i))
                        +3.0*(src(n,k+1,j+1,i)+src(n,k+1,j,i+1)+src(n,k,j+1,i+1)));
        }
      }
    }
  }

  return;
}


//----------------------------------------------------------------------------------------
//! \fn void Multigrid::FMGProlongate(AthenaArray<Real> &dst,
//           const AthenaArray<Real> &src, int il, int iu, int jl, int ju, int kl, int ku)
//  \brief Actual implementation of FMG prolongation
void Multigrid::FMGProlongate(AthenaArray<Real> &dst, const AthenaArray<Real> &src,
                              int il, int iu, int jl, int ju, int kl, int ku) {
  for (int n=0; n<nvar_; n++) {
    for (int k=kl, fk=kl; k<=ku; k++, fk+=2) {
      for (int j=jl, fj=jl; j<=ju; j++, fj+=2) {
        for (int i=il, fi=il; i<=iu; i++, fi+=2) {
          dst(n,fk  ,fj,  fi  )=(
              + 125.*src(n,k-1,j-1,i-1)+  750.*src(n,k-1,j-1,i  )-  75.*src(n,k-1,j-1,i+1)
              + 750.*src(n,k-1,j,  i-1)+ 4500.*src(n,k-1,j,  i  )- 450.*src(n,k-1,j,  i+1)
              -  75.*src(n,k-1,j+1,i-1)-  450.*src(n,k-1,j+1,i  )+  45.*src(n,k-1,j+1,i+1)
              + 750.*src(n,k,  j-1,i-1)+ 4500.*src(n,k,  j-1,i  )- 450.*src(n,k,  j-1,i+1)
              +4500.*src(n,k,  j,  i-1)+27000.*src(n,k,  j,  i  )-2700.*src(n,k,  j,  i+1)
              - 450.*src(n,k,  j+1,i-1)- 2700.*src(n,k,  j+1,i  )+ 270.*src(n,k,  j+1,i+1)
              -  75.*src(n,k+1,j-1,i-1)-  450.*src(n,k+1,j-1,i  )+  45.*src(n,k+1,j-1,i+1)
              - 450.*src(n,k+1,j,  i-1)- 2700.*src(n,k+1,j,  i  )+ 270.*src(n,k+1,j,  i+1)
              +  45.*src(n,k+1,j+1,i-1)+  270.*src(n,k+1,j+1,i  )-  27.*src(n,k+1,j+1,i+1)
                                 )/32768.0;
          dst(n,fk,  fj,  fi+1)=(
              -  75.*src(n,k-1,j-1,i-1)+  750.*src(n,k-1,j-1,i  )+ 125.*src(n,k-1,j-1,i+1)
              - 450.*src(n,k-1,j,  i-1)+ 4500.*src(n,k-1,j,  i  )+ 750.*src(n,k-1,j,  i+1)
              +  45.*src(n,k-1,j+1,i-1)-  450.*src(n,k-1,j+1,i  )-  75.*src(n,k-1,j+1,i+1)
              - 450.*src(n,k,  j-1,i-1)+ 4500.*src(n,k,  j-1,i  )+ 750.*src(n,k,  j-1,i+1)
              -2700.*src(n,k,  j,  i-1)+27000.*src(n,k,  j,  i  )+4500.*src(n,k,  j,  i+1)
              + 270.*src(n,k,  j+1,i-1)- 2700.*src(n,k,  j+1,i  )- 450.*src(n,k,  j+1,i+1)
              +  45.*src(n,k+1,j-1,i-1)-  450.*src(n,k+1,j-1,i  )-  75.*src(n,k+1,j-1,i+1)
              + 270.*src(n,k+1,j,  i-1)- 2700.*src(n,k+1,j,  i  )- 450.*src(n,k+1,j,  i+1)
              -  27.*src(n,k+1,j+1,i-1)+  270.*src(n,k+1,j+1,i  )+  45.*src(n,k+1,j+1,i+1)
                                 )/32768.0;
          dst(n,fk  ,fj+1,fi  )=(
              -  75.*src(n,k-1,j-1,i-1)-  450.*src(n,k-1,j-1,i  )+  45.*src(n,k-1,j-1,i+1)
              + 750.*src(n,k-1,j,  i-1)+ 4500.*src(n,k-1,j,  i  )- 450.*src(n,k-1,j,  i+1)
              + 125.*src(n,k-1,j+1,i-1)+  750.*src(n,k-1,j+1,i  )-  75.*src(n,k-1,j+1,i+1)
              - 450.*src(n,k,  j-1,i-1)- 2700.*src(n,k,  j-1,i  )+ 270.*src(n,k,  j-1,i+1)
              +4500.*src(n,k,  j,  i-1)+27000.*src(n,k,  j,  i  )-2700.*src(n,k,  j,  i+1)
              + 750.*src(n,k,  j+1,i-1)+ 4500.*src(n,k,  j+1,i  )- 450.*src(n,k,  j+1,i+1)
              +  45.*src(n,k+1,j-1,i-1)+  270.*src(n,k+1,j-1,i  )-  27.*src(n,k+1,j-1,i+1)
              - 450.*src(n,k+1,j,  i-1)- 2700.*src(n,k+1,j,  i  )+ 270.*src(n,k+1,j,  i+1)
              -  75.*src(n,k+1,j+1,i-1)-  450.*src(n,k+1,j+1,i  )+  45.*src(n,k+1,j+1,i+1)
                                 )/32768.0;
          dst(n,fk,  fj+1,fi+1)=(
              +  45.*src(n,k-1,j-1,i-1)-  450.*src(n,k-1,j-1,i  )-  75.*src(n,k-1,j-1,i+1)
              - 450.*src(n,k-1,j,  i-1)+ 4500.*src(n,k-1,j,  i  )+ 750.*src(n,k-1,j,  i+1)
              -  75.*src(n,k-1,j+1,i-1)+  750.*src(n,k-1,j+1,i  )+ 125.*src(n,k-1,j+1,i+1)
              + 270.*src(n,k,  j-1,i-1)- 2700.*src(n,k,  j-1,i  )- 450.*src(n,k,  j-1,i+1)
              -2700.*src(n,k,  j,  i-1)+27000.*src(n,k,  j,  i  )+4500.*src(n,k,  j,  i+1)
              - 450.*src(n,k,  j+1,i-1)+ 4500.*src(n,k,  j+1,i  )+ 750.*src(n,k,  j+1,i+1)
              -  27.*src(n,k+1,j-1,i-1)+  270.*src(n,k+1,j-1,i  )+  45.*src(n,k+1,j-1,i+1)
              + 270.*src(n,k+1,j,  i-1)- 2700.*src(n,k+1,j,  i  )- 450.*src(n,k+1,j,  i+1)
              +  45.*src(n,k+1,j+1,i-1)-  450.*src(n,k+1,j+1,i  )-  75.*src(n,k+1,j+1,i+1)
                                 )/32768.0;
          dst(n,fk+1,fj,  fi  )=(
              -  75.*src(n,k-1,j-1,i-1)-  450.*src(n,k-1,j-1,i  )+  45.*src(n,k-1,j-1,i+1)
              - 450.*src(n,k-1,j,  i-1)- 2700.*src(n,k-1,j,  i  )+ 270.*src(n,k-1,j,  i+1)
              +  45.*src(n,k-1,j+1,i-1)+  270.*src(n,k-1,j+1,i  )-  27.*src(n,k-1,j+1,i+1)
              + 750.*src(n,k,  j-1,i-1)+ 4500.*src(n,k,  j-1,i  )- 450.*src(n,k,  j-1,i+1)
              +4500.*src(n,k,  j,  i-1)+27000.*src(n,k,  j,  i  )-2700.*src(n,k,  j,  i+1)
              - 450.*src(n,k,  j+1,i-1)- 2700.*src(n,k,  j+1,i  )+ 270.*src(n,k,  j+1,i+1)
              + 125.*src(n,k+1,j-1,i-1)+  750.*src(n,k+1,j-1,i  )-  75.*src(n,k+1,j-1,i+1)
              + 750.*src(n,k+1,j,  i-1)+ 4500.*src(n,k+1,j,  i  )- 450.*src(n,k+1,j,  i+1)
              -  75.*src(n,k+1,j+1,i-1)-  450.*src(n,k+1,j+1,i  )+  45.*src(n,k+1,j+1,i+1)
                                 )/32768.0;
          dst(n,fk+1,fj,  fi+1)=(
              +  45.*src(n,k-1,j-1,i-1)-  450.*src(n,k-1,j-1,i  )-  75.*src(n,k-1,j-1,i+1)
              + 270.*src(n,k-1,j,  i-1)- 2700.*src(n,k-1,j,  i  )- 450.*src(n,k-1,j,  i+1)
              -  27.*src(n,k-1,j+1,i-1)+  270.*src(n,k-1,j+1,i  )+  45.*src(n,k-1,j+1,i+1)
              - 450.*src(n,k,  j-1,i-1)+ 4500.*src(n,k,  j-1,i  )+ 750.*src(n,k,  j-1,i+1)
              -2700.*src(n,k,  j,  i-1)+27000.*src(n,k,  j,  i  )+4500.*src(n,k,  j,  i+1)
              + 270.*src(n,k,  j+1,i-1)- 2700.*src(n,k,  j+1,i  )- 450.*src(n,k,  j+1,i+1)
              -  75.*src(n,k+1,j-1,i-1)+  750.*src(n,k+1,j-1,i  )+ 125.*src(n,k+1,j-1,i+1)
              - 450.*src(n,k+1,j,  i-1)+ 4500.*src(n,k+1,j,  i  )+ 750.*src(n,k+1,j,  i+1)
              +  45.*src(n,k+1,j+1,i-1)-  450.*src(n,k+1,j+1,i  )-  75.*src(n,k+1,j+1,i+1)
                                 )/32768.0;
          dst(n,fk+1,fj+1,fi  )=(
              +  45.*src(n,k-1,j-1,i-1)+  270.*src(n,k-1,j-1,i  )-  27.*src(n,k-1,j-1,i+1)
              - 450.*src(n,k-1,j,  i-1)- 2700.*src(n,k-1,j,  i  )+ 270.*src(n,k-1,j,  i+1)
              -  75.*src(n,k-1,j+1,i-1)-  450.*src(n,k-1,j+1,i  )+  45.*src(n,k-1,j+1,i+1)
              - 450.*src(n,k,  j-1,i-1)- 2700.*src(n,k,  j-1,i  )+ 270.*src(n,k,  j-1,i+1)
              +4500.*src(n,k,  j,  i-1)+27000.*src(n,k,  j,  i  )-2700.*src(n,k,  j,  i+1)
              + 750.*src(n,k,  j+1,i-1)+ 4500.*src(n,k,  j+1,i  )- 450.*src(n,k,  j+1,i+1)
              -  75.*src(n,k+1,j-1,i-1)-  450.*src(n,k+1,j-1,i  )+  45.*src(n,k+1,j-1,i+1)
              + 750.*src(n,k+1,j,  i-1)+ 4500.*src(n,k+1,j,  i  )- 450.*src(n,k+1,j,  i+1)
              + 125.*src(n,k+1,j+1,i-1)+  750.*src(n,k+1,j+1,i  )-  75.*src(n,k+1,j+1,i+1)
                                 )/32768.0;
          dst(n,fk+1,fj+1,fi+1)=(
              -  27.*src(n,k-1,j-1,i-1)+  270.*src(n,k-1,j-1,i  )+  45.*src(n,k-1,j-1,i+1)
              + 270.*src(n,k-1,j,  i-1)- 2700.*src(n,k-1,j,  i  )- 450.*src(n,k-1,j,  i+1)
              +  45.*src(n,k-1,j+1,i-1)-  450.*src(n,k-1,j+1,i  )-  75.*src(n,k-1,j+1,i+1)
              + 270.*src(n,k,  j-1,i-1)- 2700.*src(n,k,  j-1,i  )- 450.*src(n,k,  j-1,i+1)
              -2700.*src(n,k,  j,  i-1)+27000.*src(n,k,  j,  i  )+4500.*src(n,k,  j,  i+1)
              - 450.*src(n,k,  j+1,i-1)+ 4500.*src(n,k,  j+1,i  )+ 750.*src(n,k,  j+1,i+1)
              +  45.*src(n,k+1,j-1,i-1)-  450.*src(n,k+1,j-1,i  )-  75.*src(n,k+1,j-1,i+1)
              - 450.*src(n,k+1,j,  i-1)+ 4500.*src(n,k+1,j,  i  )+ 750.*src(n,k+1,j,  i+1)
              -  75.*src(n,k+1,j+1,i-1)+  750.*src(n,k+1,j+1,i  )+ 125.*src(n,k+1,j+1,i+1)
                                 )/32768.0;
        }
      }
    }
  }
<<<<<<< HEAD
=======
  current_level_++;
  return;
}


//----------------------------------------------------------------------------------------
//! \fn void Multigrid::SetFromRootGrid(AthenaArray<Real> &src, int ci, int cj, int ck)
//  \brief Load the data from the root grid
void Multigrid::SetFromRootGrid(AthenaArray<Real> &src, int ci, int cj, int ck) {
  current_level_=0;
  AthenaArray<Real> &dst=u_[current_level_];
  for (int n=0; n<nvar_; n++) {
    for (int k=-1; k<=1; k++) {
      for (int j=-1; j<=1; j++) {
        for (int i=-1; i<=1; i++)
          dst(n,ngh_+k,ngh_+j,ngh_+i)=src(n,ck+k+ngh_,cj+j+ngh_,ci+i+ngh_);
      }
    }
  }
  return;
}




//----------------------------------------------------------------------------------------
//! \fn Real Multigrid::CalculateDefectNorm(int n, int nrm)
//  \brief calculate the residual norm

Real Multigrid::CalculateDefectNorm(int n, int nrm) {
  AthenaArray<Real> &def=def_[current_level_];
  int ll=nlevel_-1-current_level_;
  int is, ie, js, je, ks, ke;
  is=js=ks=ngh_;
  ie=is+(size_.nx1>>ll)-1, je=js+(size_.nx2>>ll)-1, ke=ks+(size_.nx3>>ll)-1;

  Real norm=0.0;
  if (nrm==0) { // special case: max norm
    for (int k=ks; k<=ke; k++) {
      for (int j=js; j<=je; j++) {
        for (int i=is; i<=ie; i++)
          norm=std::max(norm,std::abs(def(n,k,j,i)));
      }
    }
  } else if (nrm==1) {
    for (int k=ks; k<=ke; k++) {
      for (int j=js; j<=je; j++) {
        for (int i=is; i<=ie; i++)
          norm+=std::abs(def(n,k,j,i));
      }
    }
  } else { // nrm>1 -> nrm=2
    for (int k=ks; k<=ke; k++) {
      for (int j=js; j<=je; j++) {
        for (int i=is; i<=ie; i++)
          norm+=SQR(def(n,k,j,i));
      }
    }
  }
  return norm;
}


//----------------------------------------------------------------------------------------
//! \fn Real Multigrid::CalculateTotal(int type, int n)
//  \brief calculate the sum of the array (type: 0=src, 1=u)

Real Multigrid::CalculateTotal(int type, int n) {
  AthenaArray<Real> &src = (type == 0) ? src_[current_level_] : u_[current_level_];
  int ll = nlevel_ - 1 - current_level_;
  Real s=0.0;
  int is, ie, js, je, ks, ke;
  is=js=ks=ngh_;
  ie=is+(size_.nx1>>ll)-1, je=js+(size_.nx2>>ll)-1, ke=ks+(size_.nx3>>ll)-1;
  Real dx=rdx_*static_cast<Real>(1<<ll), dy=rdy_*static_cast<Real>(1<<ll),
       dz=rdz_*static_cast<Real>  (1<<ll);
  for (int k=ks; k<=ke; k++) {
    for (int j=js; j<=je; j++) {
      for (int i=is; i<=ie; i++)
        s+=src(n,k,j,i);
    }
  }
  return s*dx*dy*dz;
}


//----------------------------------------------------------------------------------------
//! \fn Real Multigrid::SubtractAverage(int type, int n, Real ave)
//  \brief subtract the average value (type: 0=source, 1=u)

void Multigrid::SubtractAverage(int type, int n, Real ave) {
  AthenaArray<Real> &dst = (type == 0) ? src_[nlevel_-1] : u_[nlevel_-1];
  int is, ie, js, je, ks, ke;
  is=js=ks=0;
  ie=is+size_.nx1+1, je=js+size_.nx2+1, ke=ks+size_.nx3+1;
  for (int k=ks; k<=ke; k++) {
    for (int j=js; j<=je; j++) {
      for (int i=is; i<=ie; i++)
        dst(n,k,j,i)-=ave;
    }
  }
}


//----------------------------------------------------------------------------------------
//! \fn MGPeriodicInnerX1(AthenaArray<Real> &dst,Real time, int nvar,
//                int is, int ie, int js, int je, int ks, int ke, int ngh,
//                Real x0, Real y0, Real z0, Real dx, Real dy, Real dz)
//  \brief Periodic (default) boundary condition in the inner-X1 direction

void MGPeriodicInnerX1(AthenaArray<Real> &dst,Real time, int nvar,
                       int is, int ie, int js, int je, int ks, int ke, int ngh,
                       Real x0, Real y0, Real z0, Real dx, Real dy, Real dz) {
  for (int n=0; n<nvar; n++) {
    for (int k=ks; k<=ke; k++) {
      for (int j=js; j<=je; j++) {
        for (int i=0; i<ngh; i++)
          dst(n,k,j,is-i-1)=dst(n,k,j,ie-i);
      }
    }
  }
  return;
}

>>>>>>> 07ad7b79

  return;
}


//----------------------------------------------------------------------------------------
//! \fn void Multigrid::SubtractOldData(AthenaArray<Real> &u,
//                                      const AthenaArray<Real> &uold)
//  \brief subtract the old data from the current data to calculate correction for FAS

void Multigrid::SubtractOldData(AthenaArray<Real> &u, const AthenaArray<Real> &uold) {
  int size = u.GetSize();
  for (int i=0; i<size; i++)
    u(i) -= uold(i);
}<|MERGE_RESOLUTION|>--- conflicted
+++ resolved
@@ -243,6 +243,7 @@
 //----------------------------------------------------------------------------------------
 //! \fn void Multigrid::ZeroClearData()
 //  \brief Clear the data array with zero
+
 void Multigrid::ZeroClearData() {
   u_[current_level_].ZeroClear();
   return;
@@ -252,6 +253,7 @@
 //----------------------------------------------------------------------------------------
 //! \fn void Multigrid::RestrictBlock()
 //  \brief Restrict the defect to the source
+
 void Multigrid::RestrictBlock() {
   AthenaArray<Real> &dst=src_[current_level_-1];
   const AthenaArray<Real> &src=def_[current_level_];
@@ -279,6 +281,7 @@
 //----------------------------------------------------------------------------------------
 //! \fn void Multigrid::ProlongateAndCorrectBlock()
 //  \brief Prolongate the potential using tri-linear interpolation
+
 void Multigrid::ProlongateAndCorrectBlock() {
   const AthenaArray<Real> &src=u_[current_level_];
   AthenaArray<Real> &dst=u_[current_level_+1];
@@ -300,6 +303,7 @@
 //----------------------------------------------------------------------------------------
 //! \fn void Multigrid::FMGProlongateBlock()
 //  \brief Prolongate the potential for Full Multigrid cycle
+
 void Multigrid::FMGProlongateBlock() {
   const AthenaArray<Real> &src=u_[current_level_];
   AthenaArray<Real> &dst=u_[current_level_+1];
@@ -318,6 +322,7 @@
 //----------------------------------------------------------------------------------------
 //! \fn  void Multigrid::SmoothBlock(int color)
 //  \brief Apply Smoother on the Block
+
 void Multigrid::SmoothBlock(int color) {
   int ll = nlevel_-1-current_level_;
   int is, ie, js, je, ks, ke;
@@ -366,6 +371,7 @@
 //----------------------------------------------------------------------------------------
 //! \fn void Multigrid::SetFromRootGrid(AthenaArray<Real> &src, int ck, int cj, int ci)
 //  \brief Load the data from the root grid
+
 void Multigrid::SetFromRootGrid(AthenaArray<Real> &src, int ck, int cj, int ci) {
   current_level_=0;
   AthenaArray<Real> &dst=u_[current_level_];
@@ -669,133 +675,6 @@
       }
     }
   }
-<<<<<<< HEAD
-=======
-  current_level_++;
-  return;
-}
-
-
-//----------------------------------------------------------------------------------------
-//! \fn void Multigrid::SetFromRootGrid(AthenaArray<Real> &src, int ci, int cj, int ck)
-//  \brief Load the data from the root grid
-void Multigrid::SetFromRootGrid(AthenaArray<Real> &src, int ci, int cj, int ck) {
-  current_level_=0;
-  AthenaArray<Real> &dst=u_[current_level_];
-  for (int n=0; n<nvar_; n++) {
-    for (int k=-1; k<=1; k++) {
-      for (int j=-1; j<=1; j++) {
-        for (int i=-1; i<=1; i++)
-          dst(n,ngh_+k,ngh_+j,ngh_+i)=src(n,ck+k+ngh_,cj+j+ngh_,ci+i+ngh_);
-      }
-    }
-  }
-  return;
-}
-
-
-
-
-//----------------------------------------------------------------------------------------
-//! \fn Real Multigrid::CalculateDefectNorm(int n, int nrm)
-//  \brief calculate the residual norm
-
-Real Multigrid::CalculateDefectNorm(int n, int nrm) {
-  AthenaArray<Real> &def=def_[current_level_];
-  int ll=nlevel_-1-current_level_;
-  int is, ie, js, je, ks, ke;
-  is=js=ks=ngh_;
-  ie=is+(size_.nx1>>ll)-1, je=js+(size_.nx2>>ll)-1, ke=ks+(size_.nx3>>ll)-1;
-
-  Real norm=0.0;
-  if (nrm==0) { // special case: max norm
-    for (int k=ks; k<=ke; k++) {
-      for (int j=js; j<=je; j++) {
-        for (int i=is; i<=ie; i++)
-          norm=std::max(norm,std::abs(def(n,k,j,i)));
-      }
-    }
-  } else if (nrm==1) {
-    for (int k=ks; k<=ke; k++) {
-      for (int j=js; j<=je; j++) {
-        for (int i=is; i<=ie; i++)
-          norm+=std::abs(def(n,k,j,i));
-      }
-    }
-  } else { // nrm>1 -> nrm=2
-    for (int k=ks; k<=ke; k++) {
-      for (int j=js; j<=je; j++) {
-        for (int i=is; i<=ie; i++)
-          norm+=SQR(def(n,k,j,i));
-      }
-    }
-  }
-  return norm;
-}
-
-
-//----------------------------------------------------------------------------------------
-//! \fn Real Multigrid::CalculateTotal(int type, int n)
-//  \brief calculate the sum of the array (type: 0=src, 1=u)
-
-Real Multigrid::CalculateTotal(int type, int n) {
-  AthenaArray<Real> &src = (type == 0) ? src_[current_level_] : u_[current_level_];
-  int ll = nlevel_ - 1 - current_level_;
-  Real s=0.0;
-  int is, ie, js, je, ks, ke;
-  is=js=ks=ngh_;
-  ie=is+(size_.nx1>>ll)-1, je=js+(size_.nx2>>ll)-1, ke=ks+(size_.nx3>>ll)-1;
-  Real dx=rdx_*static_cast<Real>(1<<ll), dy=rdy_*static_cast<Real>(1<<ll),
-       dz=rdz_*static_cast<Real>  (1<<ll);
-  for (int k=ks; k<=ke; k++) {
-    for (int j=js; j<=je; j++) {
-      for (int i=is; i<=ie; i++)
-        s+=src(n,k,j,i);
-    }
-  }
-  return s*dx*dy*dz;
-}
-
-
-//----------------------------------------------------------------------------------------
-//! \fn Real Multigrid::SubtractAverage(int type, int n, Real ave)
-//  \brief subtract the average value (type: 0=source, 1=u)
-
-void Multigrid::SubtractAverage(int type, int n, Real ave) {
-  AthenaArray<Real> &dst = (type == 0) ? src_[nlevel_-1] : u_[nlevel_-1];
-  int is, ie, js, je, ks, ke;
-  is=js=ks=0;
-  ie=is+size_.nx1+1, je=js+size_.nx2+1, ke=ks+size_.nx3+1;
-  for (int k=ks; k<=ke; k++) {
-    for (int j=js; j<=je; j++) {
-      for (int i=is; i<=ie; i++)
-        dst(n,k,j,i)-=ave;
-    }
-  }
-}
-
-
-//----------------------------------------------------------------------------------------
-//! \fn MGPeriodicInnerX1(AthenaArray<Real> &dst,Real time, int nvar,
-//                int is, int ie, int js, int je, int ks, int ke, int ngh,
-//                Real x0, Real y0, Real z0, Real dx, Real dy, Real dz)
-//  \brief Periodic (default) boundary condition in the inner-X1 direction
-
-void MGPeriodicInnerX1(AthenaArray<Real> &dst,Real time, int nvar,
-                       int is, int ie, int js, int je, int ks, int ke, int ngh,
-                       Real x0, Real y0, Real z0, Real dx, Real dy, Real dz) {
-  for (int n=0; n<nvar; n++) {
-    for (int k=ks; k<=ke; k++) {
-      for (int j=js; j<=je; j++) {
-        for (int i=0; i<ngh; i++)
-          dst(n,k,j,is-i-1)=dst(n,k,j,ie-i);
-      }
-    }
-  }
-  return;
-}
-
->>>>>>> 07ad7b79
 
   return;
 }
@@ -805,6 +684,7 @@
 //! \fn void Multigrid::SubtractOldData(AthenaArray<Real> &u,
 //                                      const AthenaArray<Real> &uold)
 //  \brief subtract the old data from the current data to calculate correction for FAS
+
 
 void Multigrid::SubtractOldData(AthenaArray<Real> &u, const AthenaArray<Real> &uold) {
   int size = u.GetSize();
