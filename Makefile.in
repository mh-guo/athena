--- conflicted
+++ resolved
@@ -11,10 +11,6 @@
 RSOLVER_DIR = @RSOLVER_DIR@
 HYDRO_INT_FILE = @HYDRO_INT_FILE@
 MPIFFT_FILE = @MPIFFT_FILE@
-<<<<<<< HEAD
-=======
-GRAVITY_FILE = @GRAVITY_FILE@
->>>>>>> c2744fe4
 
 # General compiler specifications
 
